/*
 * Copyright (c) 1998, 2015, Oracle and/or its affiliates. All rights reserved.
 * DO NOT ALTER OR REMOVE COPYRIGHT NOTICES OR THIS FILE HEADER.
 *
 * This code is free software; you can redistribute it and/or modify it
 * under the terms of the GNU General Public License version 2 only, as
 * published by the Free Software Foundation.
 *
 * This code is distributed in the hope that it will be useful, but WITHOUT
 * ANY WARRANTY; without even the implied warranty of MERCHANTABILITY or
 * FITNESS FOR A PARTICULAR PURPOSE.  See the GNU General Public License
 * version 2 for more details (a copy is included in the LICENSE file that
 * accompanied this code).
 *
 * You should have received a copy of the GNU General Public License version
 * 2 along with this work; if not, write to the Free Software Foundation,
 * Inc., 51 Franklin St, Fifth Floor, Boston, MA 02110-1301 USA.
 *
 * Please contact Oracle, 500 Oracle Parkway, Redwood Shores, CA 94065 USA
 * or visit www.oracle.com if you need additional information or have any
 * questions.
 *
 */

#include "precompiled.hpp"
#include "compiler/compilerOracle.hpp"
#include "compiler/methodMatcher.hpp"
#include "memory/allocation.inline.hpp"
#include "memory/oopFactory.hpp"
#include "memory/resourceArea.hpp"
#include "oops/klass.hpp"
#include "oops/method.hpp"
#include "oops/symbol.hpp"
#include "runtime/handles.inline.hpp"
#include "runtime/jniHandles.hpp"
#include "runtime/os.hpp"

enum OptionType {
  IntxType,
  UintxType,
  BoolType,
  CcstrType,
  DoubleType,
  UnknownType
};

/* Methods to map real type names to OptionType */
template<typename T>
static OptionType get_type_for() {
  return UnknownType;
};

template<> OptionType get_type_for<intx>() {
  return IntxType;
}

template<> OptionType get_type_for<uintx>() {
  return UintxType;
}

template<> OptionType get_type_for<bool>() {
  return BoolType;
}

template<> OptionType get_type_for<ccstr>() {
  return CcstrType;
}

template<> OptionType get_type_for<double>() {
  return DoubleType;
}

// this must parallel the command_names below
enum OracleCommand {
  UnknownCommand = -1,
  OracleFirstCommand = 0,
  BreakCommand = OracleFirstCommand,
  PrintCommand,
  ExcludeCommand,
  InlineCommand,
  DontInlineCommand,
  CompileOnlyCommand,
  LogCommand,
  OptionCommand,
  QuietCommand,
  HelpCommand,
  OracleCommandCount
};

// this must parallel the enum OracleCommand
static const char * command_names[] = {
  "break",
  "print",
  "exclude",
  "inline",
  "dontinline",
  "compileonly",
  "log",
  "option",
  "quiet",
  "help"
};

class MethodMatcher;
class TypedMethodOptionMatcher;

static BasicMatcher* lists[OracleCommandCount] = { 0, };
static TypedMethodOptionMatcher* option_list = NULL;
static bool any_set = false;

class TypedMethodOptionMatcher : public MethodMatcher {
 private:
  TypedMethodOptionMatcher* _next;
  const char*   _option;
  OptionType    _type;
 public:

  union {
    bool bool_value;
    intx intx_value;
    uintx uintx_value;
    double double_value;
    ccstr ccstr_value;
  } _u;

  TypedMethodOptionMatcher() : MethodMatcher(),
    _next(NULL),
    _type(UnknownType) {
      _option = NULL;
      memset(&_u, 0, sizeof(_u));
  }

  static TypedMethodOptionMatcher* parse_method_pattern(char*& line, const char*& error_msg);
  TypedMethodOptionMatcher* match(methodHandle method, const char* opt, OptionType type);

  void init(const char* opt, OptionType type, TypedMethodOptionMatcher* next) {
    _next = next;
    _type = type;
    _option = os::strdup_check_oom(opt);
  }

  void set_next(TypedMethodOptionMatcher* next) {_next = next; }
  TypedMethodOptionMatcher* next() { return _next; }
  OptionType type() { return _type; }
  template<typename T> T value();
  template<typename T> void set_value(T value);
  void print();
  void print_all();
  TypedMethodOptionMatcher* clone();
  ~TypedMethodOptionMatcher();
};

// A few templated accessors instead of a full template class.
template<> intx TypedMethodOptionMatcher::value<intx>() {
  return _u.intx_value;
}

template<> uintx TypedMethodOptionMatcher::value<uintx>() {
  return _u.uintx_value;
}

template<> bool TypedMethodOptionMatcher::value<bool>() {
  return _u.bool_value;
}

template<> double TypedMethodOptionMatcher::value<double>() {
  return _u.double_value;
}

template<> ccstr TypedMethodOptionMatcher::value<ccstr>() {
  return _u.ccstr_value;
}

template<> void TypedMethodOptionMatcher::set_value(intx value) {
  _u.intx_value = value;
}

template<> void TypedMethodOptionMatcher::set_value(uintx value) {
  _u.uintx_value = value;
}

template<> void TypedMethodOptionMatcher::set_value(double value) {
  _u.double_value = value;
}

template<> void TypedMethodOptionMatcher::set_value(bool value) {
  _u.bool_value = value;
}

template<> void TypedMethodOptionMatcher::set_value(ccstr value) {
  _u.ccstr_value = (const ccstr)os::strdup_check_oom(value);
}

void TypedMethodOptionMatcher::print() {
  ttyLocker ttyl;
  print_base(tty);
  switch (_type) {
  case IntxType:
    tty->print_cr(" intx %s = " INTX_FORMAT, _option, value<intx>());
    break;
  case UintxType:
    tty->print_cr(" uintx %s = " UINTX_FORMAT, _option, value<uintx>());
    break;
  case BoolType:
    tty->print_cr(" bool %s = %s", _option, value<bool>() ? "true" : "false");
    break;
  case DoubleType:
    tty->print_cr(" double %s = %f", _option, value<double>());
    break;
  case CcstrType:
    tty->print_cr(" const char* %s = '%s'", _option, value<ccstr>());
    break;
  default:
    ShouldNotReachHere();
  }
}

void TypedMethodOptionMatcher::print_all() {
   print();
   if (_next != NULL) {
     tty->print(" ");
     _next->print_all();
   }
 }

TypedMethodOptionMatcher* TypedMethodOptionMatcher::clone() {
  TypedMethodOptionMatcher* m = new TypedMethodOptionMatcher();
  m->_class_mode = _class_mode;
  m->_class_name = _class_name;
  m->_method_mode = _method_mode;
  m->_method_name = _method_name;
  m->_signature = _signature;
  // Need to ref count the symbols
  if (_class_name != NULL) {
    _class_name->increment_refcount();
  }
  if (_method_name != NULL) {
    _method_name->increment_refcount();
  }
  if (_signature != NULL) {
    _signature->increment_refcount();
  }
  return m;
}

TypedMethodOptionMatcher::~TypedMethodOptionMatcher() {
  if (_option != NULL) {
    os::free((void*)_option);
  }
  if (_class_name != NULL) {
    _class_name->decrement_refcount();
  }
  if (_method_name != NULL) {
    _method_name->decrement_refcount();
  }
  if (_signature != NULL) {
    _signature->decrement_refcount();
  }
}

TypedMethodOptionMatcher* TypedMethodOptionMatcher::parse_method_pattern(char*& line, const char*& error_msg) {
  assert(error_msg == NULL, "Dont call here with error_msg already set");
  TypedMethodOptionMatcher* tom = new TypedMethodOptionMatcher();
  MethodMatcher::parse_method_pattern(line, error_msg, tom);
  if (error_msg != NULL) {
    delete tom;
    return NULL;
  }
  return tom;
}

TypedMethodOptionMatcher* TypedMethodOptionMatcher::match(methodHandle method, const char* opt, OptionType type) {
  TypedMethodOptionMatcher* current = this;
  while (current != NULL) {
    // Fastest compare first.
    if (current->type() == type) {
      if (strcmp(current->_option, opt) == 0) {
        if (current->matches(method)) {
          return current;
        }
      }
    }
    current = current->next();
  }
  return NULL;
}

template<typename T>
static void add_option_string(TypedMethodOptionMatcher* matcher,
                                        const char* option,
                                        T value) {
  assert(matcher != option_list, "No circular lists please");
  matcher->init(option, get_type_for<T>(), option_list);
  matcher->set_value<T>(value);
  option_list = matcher;
  any_set = true;
  return;
}

static bool check_predicate(OracleCommand command, methodHandle method) {
  return ((lists[command] != NULL) &&
          !method.is_null() &&
          lists[command]->match(method));
}

static void add_predicate(OracleCommand command, BasicMatcher* bm) {
  assert(command != OptionCommand, "must use add_option_string");
  if (command == LogCommand && !LogCompilation && lists[LogCommand] == NULL) {
    tty->print_cr("Warning:  +LogCompilation must be enabled in order for individual methods to be logged.");
  }
  bm->set_next(lists[command]);
  lists[command] = bm;
  if ((command != DontInlineCommand) && (command != InlineCommand)) {
    any_set = true;
  }
  return;
}

template<typename T>
bool CompilerOracle::has_option_value(const methodHandle& method, const char* option, T& value) {
  if (option_list != NULL) {
    TypedMethodOptionMatcher* m = option_list->match(method, option, get_type_for<T>());
    if (m != NULL) {
      value = m->value<T>();
      return true;
    }
  }
  return false;
}

bool CompilerOracle::has_any_option() {
  return any_set;
}

// Explicit instantiation for all OptionTypes supported.
template bool CompilerOracle::has_option_value<intx>(const methodHandle& method, const char* option, intx& value);
template bool CompilerOracle::has_option_value<uintx>(const methodHandle& method, const char* option, uintx& value);
template bool CompilerOracle::has_option_value<bool>(const methodHandle& method, const char* option, bool& value);
template bool CompilerOracle::has_option_value<ccstr>(const methodHandle& method, const char* option, ccstr& value);
template bool CompilerOracle::has_option_value<double>(const methodHandle& method, const char* option, double& value);

bool CompilerOracle::has_option_string(const methodHandle& method, const char* option) {
  bool value = false;
  has_option_value(method, option, value);
  return value;
}

<<<<<<< HEAD
bool CompilerOracle::should_exclude(const methodHandle& method, bool& quietly) {
  quietly = true;
  if (lists[ExcludeCommand] != NULL) {
    if (lists[ExcludeCommand]->match(method)) {
      quietly = _quiet;
      return true;
    }
=======
bool CompilerOracle::should_exclude(methodHandle method) {
  if (check_predicate(ExcludeCommand, method)) {
    return true;
>>>>>>> f9d61457
  }
  if (lists[CompileOnlyCommand] != NULL) {
    return !lists[CompileOnlyCommand]->match(method);
  }
  return false;
}

bool CompilerOracle::should_inline(const methodHandle& method) {
  return (check_predicate(InlineCommand, method));
}

<<<<<<< HEAD
// Check both DontInlineCommand and ExcludeCommand here
// - consistent behavior for all compilers
bool CompilerOracle::should_not_inline(const methodHandle& method) {
=======
bool CompilerOracle::should_not_inline(methodHandle method) {
>>>>>>> f9d61457
  return check_predicate(DontInlineCommand, method) || check_predicate(ExcludeCommand, method);
}

bool CompilerOracle::should_print(const methodHandle& method) {
  return check_predicate(PrintCommand, method);
}

bool CompilerOracle::should_print_methods() {
  return lists[PrintCommand] != NULL;
}

bool CompilerOracle::should_log(const methodHandle& method) {
  if (!LogCompilation)            return false;
  if (lists[LogCommand] == NULL)  return true;  // by default, log all
  return (check_predicate(LogCommand, method));
}

bool CompilerOracle::should_break_at(const methodHandle& method) {
  return check_predicate(BreakCommand, method);
}

static OracleCommand parse_command_name(const char * line, int* bytes_read) {
  assert(ARRAY_SIZE(command_names) == OracleCommandCount,
         "command_names size mismatch");

  *bytes_read = 0;
  char command[33];
  int result = sscanf(line, "%32[a-z]%n", command, bytes_read);
  for (uint i = 0; i < ARRAY_SIZE(command_names); i++) {
    if (strcmp(command, command_names[i]) == 0) {
      return (OracleCommand)i;
    }
  }
  return UnknownCommand;
}

static void usage() {
  tty->cr();
  tty->print_cr("The CompileCommand option enables the user of the JVM to control specific");
  tty->print_cr("behavior of the dynamic compilers. Many commands require a pattern that defines");
  tty->print_cr("the set of methods the command shall be applied to. The CompileCommand");
  tty->print_cr("option provides the following commands:");
  tty->cr();
  tty->print_cr("  break,<pattern>       - debug breakpoint in compiler and in generated code");
  tty->print_cr("  print,<pattern>       - print assembly");
  tty->print_cr("  exclude,<pattern>     - don't compile or inline");
  tty->print_cr("  inline,<pattern>      - always inline");
  tty->print_cr("  dontinline,<pattern>  - don't inline");
  tty->print_cr("  compileonly,<pattern> - compile only");
  tty->print_cr("  log,<pattern>         - log compilation");
  tty->print_cr("  option,<pattern>,<option type>,<option name>,<value>");
  tty->print_cr("                        - set value of custom option");
  tty->print_cr("  option,<pattern>,<bool option name>");
  tty->print_cr("                        - shorthand for setting boolean flag");
  tty->print_cr("  quiet                 - silence the compile command output");
  tty->print_cr("  help                  - print this text");
  tty->cr();
  tty->print_cr("The preferred format for the method matching pattern is:");
  tty->print_cr("  package/Class.method()");
  tty->cr();
  tty->print_cr("For backward compatibility this form is also allowed:");
  tty->print_cr("  package.Class::method()");
  tty->cr();
  tty->print_cr("The signature can be separated by an optional whitespace or comma:");
  tty->print_cr("  package/Class.method ()");
  tty->cr();
  tty->print_cr("The class and method identifier can be used together with leading or");
  tty->print_cr("trailing *'s for a small amount of wildcarding:");
  tty->print_cr("  *ackage/Clas*.*etho*()");
  tty->cr();
  tty->print_cr("It is possible to use more than one CompileCommand on the command line:");
  tty->print_cr("  -XX:CompileCommand=exclude,java/*.* -XX:CompileCommand=log,java*.*");
  tty->cr();
  tty->print_cr("The CompileCommands can be loaded from a file with the flag");
  tty->print_cr("-XX:CompileCommandFile=<file> or be added to the file '.hotspot_compiler'");
  tty->print_cr("Use the same format in the file as the argument to the CompileCommand flag.");
  tty->print_cr("Add one command on each line.");
  tty->print_cr("  exclude java/*.*");
  tty->print_cr("  option java/*.* ReplayInline");
  tty->cr();
  tty->print_cr("The following commands have conflicting behavior: 'exclude', 'inline', 'dontinline',");
  tty->print_cr("and 'compileonly'. There is no priority of commands. Applying (a subset of) these");
  tty->print_cr("commands to the same method results in undefined behavior.");
  tty->cr();
};

// Scan next flag and value in line, return MethodMatcher object on success, NULL on failure.
// On failure, error_msg contains description for the first error.
// For future extensions: set error_msg on first error.
static void scan_flag_and_value(const char* type, const char* line, int& total_bytes_read,
                                            TypedMethodOptionMatcher* matcher,
                                            char* errorbuf, const int buf_size) {
  total_bytes_read = 0;
  int bytes_read = 0;
  char flag[256];

  // Read flag name.
  if (sscanf(line, "%*[ \t]%255[a-zA-Z0-9]%n", flag, &bytes_read) == 1) {
    line += bytes_read;
    total_bytes_read += bytes_read;

    // Read value.
    if (strcmp(type, "intx") == 0) {
      intx value;
      if (sscanf(line, "%*[ \t]" INTX_FORMAT "%n", &value, &bytes_read) == 1) {
        total_bytes_read += bytes_read;
        add_option_string(matcher, flag, value);
        return;
      } else {
        jio_snprintf(errorbuf, buf_size, "  Value cannot be read for flag %s of type %s ", flag, type);
      }
    } else if (strcmp(type, "uintx") == 0) {
      uintx value;
      if (sscanf(line, "%*[ \t]" UINTX_FORMAT "%n", &value, &bytes_read) == 1) {
        total_bytes_read += bytes_read;
        add_option_string(matcher, flag, value);
        return;
      } else {
        jio_snprintf(errorbuf, buf_size, "  Value cannot be read for flag %s of type %s", flag, type);
      }
    } else if (strcmp(type, "ccstr") == 0) {
      ResourceMark rm;
      char* value = NEW_RESOURCE_ARRAY(char, strlen(line) + 1);
      if (sscanf(line, "%*[ \t]%255[_a-zA-Z0-9]%n", value, &bytes_read) == 1) {
        total_bytes_read += bytes_read;
        add_option_string(matcher, flag, (ccstr)value);
        return;
      } else {
        jio_snprintf(errorbuf, buf_size, "  Value cannot be read for flag %s of type %s", flag, type);
      }
    } else if (strcmp(type, "ccstrlist") == 0) {
      // Accumulates several strings into one. The internal type is ccstr.
      ResourceMark rm;
      char* value = NEW_RESOURCE_ARRAY(char, strlen(line) + 1);
      char* next_value = value;
      if (sscanf(line, "%*[ \t]%255[_a-zA-Z0-9]%n", next_value, &bytes_read) == 1) {
        total_bytes_read += bytes_read;
        line += bytes_read;
        next_value += bytes_read;
        char* end_value = next_value-1;
        while (sscanf(line, "%*[ \t]%255[_a-zA-Z0-9]%n", next_value, &bytes_read) == 1) {
          total_bytes_read += bytes_read;
          line += bytes_read;
          *end_value = ' '; // override '\0'
          next_value += bytes_read;
          end_value = next_value-1;
        }
        add_option_string(matcher, flag, (ccstr)value);
        return;
      } else {
        jio_snprintf(errorbuf, buf_size, "  Value cannot be read for flag %s of type %s", flag, type);
      }
    } else if (strcmp(type, "bool") == 0) {
      char value[256];
      if (sscanf(line, "%*[ \t]%255[a-zA-Z]%n", value, &bytes_read) == 1) {
        if (strcmp(value, "true") == 0) {
          total_bytes_read += bytes_read;
          add_option_string(matcher, flag, true);
          return;
        } else if (strcmp(value, "false") == 0) {
          total_bytes_read += bytes_read;
          add_option_string(matcher, flag, false);
          return;
        } else {
          jio_snprintf(errorbuf, buf_size, "  Value cannot be read for flag %s of type %s", flag, type);
        }
      } else {
        jio_snprintf(errorbuf, buf_size, "  Value cannot be read for flag %s of type %s", flag, type);
      }
    } else if (strcmp(type, "double") == 0) {
      char buffer[2][256];
      // Decimal separator '.' has been replaced with ' ' or '/' earlier,
      // so read integer and fraction part of double value separately.
      if (sscanf(line, "%*[ \t]%255[0-9]%*[ /\t]%255[0-9]%n", buffer[0], buffer[1], &bytes_read) == 2) {
        char value[512] = "";
        jio_snprintf(value, sizeof(value), "%s.%s", buffer[0], buffer[1]);
        total_bytes_read += bytes_read;
        add_option_string(matcher, flag, atof(value));
        return;
      } else {
        jio_snprintf(errorbuf, buf_size, "  Value cannot be read for flag %s of type %s", flag, type);
      }
    } else {
      jio_snprintf(errorbuf, buf_size, "  Type %s not supported ", type);
    }
  } else {
    jio_snprintf(errorbuf, buf_size, "  Flag name for type %s should be alphanumeric ", type);
  }
  return;
}

int skip_whitespace(char* line) {
  // Skip any leading spaces
  int whitespace_read = 0;
  sscanf(line, "%*[ \t]%n", &whitespace_read);
  return whitespace_read;
}

void CompilerOracle::print_parse_error(const char*&  error_msg, char* original_line) {
  assert(error_msg != NULL, "Must have error_message");

  ttyLocker ttyl;
  tty->print_cr("CompileCommand: An error occurred during parsing");
  tty->print_cr("Line: %s", original_line);
  tty->print_cr("Error: %s", error_msg);
  CompilerOracle::print_tip();
}

void CompilerOracle::parse_from_line(char* line) {
  if (line[0] == '\0') return;
  if (line[0] == '#')  return;

  char* original_line = line;
  int bytes_read;
  OracleCommand command = parse_command_name(line, &bytes_read);
  line += bytes_read;
  ResourceMark rm;

  if (command == UnknownCommand) {
    ttyLocker ttyl;
    tty->print_cr("CompileCommand: unrecognized command");
    tty->print_cr("  \"%s\"", original_line);
    CompilerOracle::print_tip();
    return;
  }

  if (command == QuietCommand) {
    _quiet = true;
    return;
  }

  if (command == HelpCommand) {
    usage();
    return;
  }

  const char* error_msg = NULL;
  if (command == OptionCommand) {
    // Look for trailing options.
    //
    // Two types of trailing options are
    // supported:
    //
    // (1) CompileCommand=option,Klass::method,flag
    // (2) CompileCommand=option,Klass::method,type,flag,value
    //
    // Type (1) is used to enable a boolean flag for a method.
    //
    // Type (2) is used to support options with a value. Values can have the
    // the following types: intx, uintx, bool, ccstr, ccstrlist, and double.
    //
    // For future extensions: extend scan_flag_and_value()

    char option[256]; // stores flag for Type (1) and type of Type (2)
    line++; // skip the ','
    TypedMethodOptionMatcher* archetype = TypedMethodOptionMatcher::parse_method_pattern(line, error_msg);
    if (archetype == NULL) {
      assert(error_msg != NULL, "Must have error_message");
      print_parse_error(error_msg, original_line);
      return;
    }

    line += skip_whitespace(line);

    // This is unnecessarily complex. Should retire multi-option lines and skip while loop
    while (sscanf(line, "%255[a-zA-Z0-9]%n", option, &bytes_read) == 1) {
      line += bytes_read;

      // typed_matcher is used as a blueprint for each option, deleted at the end
      TypedMethodOptionMatcher* typed_matcher = archetype->clone();
      if (strcmp(option, "intx") == 0
          || strcmp(option, "uintx") == 0
          || strcmp(option, "bool") == 0
          || strcmp(option, "ccstr") == 0
          || strcmp(option, "ccstrlist") == 0
          || strcmp(option, "double") == 0
          ) {
        char errorbuf[1024] = {0};
        // Type (2) option: parse flag name and value.
        scan_flag_and_value(option, line, bytes_read, typed_matcher, errorbuf, sizeof(errorbuf));
        if (*errorbuf != '\0') {
          error_msg = errorbuf;
          print_parse_error(error_msg, original_line);
          return;
        }
        line += bytes_read;
      } else {
        // Type (1) option
        add_option_string(typed_matcher, option, true);
      }
      if (typed_matcher != NULL && !_quiet) {
        // Print out the last match added
        assert(error_msg == NULL, "No error here");
        ttyLocker ttyl;
        tty->print("CompileCommand: %s ", command_names[command]);
        typed_matcher->print();
      }
      line += skip_whitespace(line);
    } // while(
    delete archetype;
  } else {  // not an OptionCommand)
    assert(error_msg == NULL, "Don't call here with error_msg already set");

    BasicMatcher* matcher = BasicMatcher::parse_method_pattern(line, error_msg);
    if (error_msg != NULL) {
      assert(matcher == NULL, "consistency");
      print_parse_error(error_msg, original_line);
      return;
    }

    add_predicate(command, matcher);
    if (!_quiet) {
      ttyLocker ttyl;
      tty->print("CompileCommand: %s ", command_names[command]);
      matcher->print(tty);
      tty->cr();
    }
  }
}

void CompilerOracle::print_tip() {
  tty->cr();
  tty->print_cr("Usage: '-XX:CompileCommand=command,\"package/Class.method()\"'");
  tty->print_cr("Use:   '-XX:CompileCommand=help' for more information.");
  tty->cr();
}

static const char* default_cc_file = ".hotspot_compiler";

static const char* cc_file() {
#ifdef ASSERT
  if (CompileCommandFile == NULL)
    return default_cc_file;
#endif
  return CompileCommandFile;
}

bool CompilerOracle::has_command_file() {
  return cc_file() != NULL;
}

bool CompilerOracle::_quiet = false;

void CompilerOracle::parse_from_file() {
  assert(has_command_file(), "command file must be specified");
  FILE* stream = fopen(cc_file(), "rt");
  if (stream == NULL) return;

  char token[1024];
  int  pos = 0;
  int  c = getc(stream);
  while(c != EOF && pos < (int)(sizeof(token)-1)) {
    if (c == '\n') {
      token[pos++] = '\0';
      parse_from_line(token);
      pos = 0;
    } else {
      token[pos++] = c;
    }
    c = getc(stream);
  }
  token[pos++] = '\0';
  parse_from_line(token);

  fclose(stream);
}

void CompilerOracle::parse_from_string(const char* str, void (*parse_line)(char*)) {
  char token[1024];
  int  pos = 0;
  const char* sp = str;
  int  c = *sp++;
  while (c != '\0' && pos < (int)(sizeof(token)-1)) {
    if (c == '\n') {
      token[pos++] = '\0';
      parse_line(token);
      pos = 0;
    } else {
      token[pos++] = c;
    }
    c = *sp++;
  }
  token[pos++] = '\0';
  parse_line(token);
}

void CompilerOracle::append_comment_to_file(const char* message) {
  assert(has_command_file(), "command file must be specified");
  fileStream stream(fopen(cc_file(), "at"));
  stream.print("# ");
  for (int index = 0; message[index] != '\0'; index++) {
    stream.put(message[index]);
    if (message[index] == '\n') stream.print("# ");
  }
  stream.cr();
}

void CompilerOracle::append_exclude_to_file(const methodHandle& method) {
  assert(has_command_file(), "command file must be specified");
  fileStream stream(fopen(cc_file(), "at"));
  stream.print("exclude ");
  method->method_holder()->name()->print_symbol_on(&stream);
  stream.print(".");
  method->name()->print_symbol_on(&stream);
  method->signature()->print_symbol_on(&stream);
  stream.cr();
  stream.cr();
}


void compilerOracle_init() {
  CompilerOracle::parse_from_string(CompileCommand, CompilerOracle::parse_from_line);
  CompilerOracle::parse_from_string(CompileOnly, CompilerOracle::parse_compile_only);
  if (CompilerOracle::has_command_file()) {
    CompilerOracle::parse_from_file();
  } else {
    struct stat buf;
    if (os::stat(default_cc_file, &buf) == 0) {
      warning("%s file is present but has been ignored.  "
              "Run with -XX:CompileCommandFile=%s to load the file.",
              default_cc_file, default_cc_file);
    }
  }
  if (lists[PrintCommand] != NULL) {
    if (PrintAssembly) {
      warning("CompileCommand and/or %s file contains 'print' commands, but PrintAssembly is also enabled", default_cc_file);
    } else if (FLAG_IS_DEFAULT(DebugNonSafepoints)) {
      warning("printing of assembly code is enabled; turning on DebugNonSafepoints to gain additional output");
      DebugNonSafepoints = true;
    }
  }
}


void CompilerOracle::parse_compile_only(char * line) {
  int i;
  char name[1024];
  const char* className = NULL;
  const char* methodName = NULL;

  bool have_colon = (strstr(line, "::") != NULL);
  char method_sep = have_colon ? ':' : '.';

  if (Verbose) {
    tty->print_cr("%s", line);
  }

  ResourceMark rm;
  while (*line != '\0') {
    MethodMatcher::Mode c_match = MethodMatcher::Exact;
    MethodMatcher::Mode m_match = MethodMatcher::Exact;

    for (i = 0;
         i < 1024 && *line != '\0' && *line != method_sep && *line != ',' && !isspace(*line);
         line++, i++) {
      name[i] = *line;
      if (name[i] == '.')  name[i] = '/';  // package prefix uses '/'
    }

    if (i > 0) {
      char* newName = NEW_RESOURCE_ARRAY( char, i + 1);
      if (newName == NULL)
        return;
      strncpy(newName, name, i);
      newName[i] = '\0';

      if (className == NULL) {
        className = newName;
        c_match = MethodMatcher::Prefix;
      } else {
        methodName = newName;
      }
    }

    if (*line == method_sep) {
      if (className == NULL) {
        className = "";
        c_match = MethodMatcher::Any;
      } else {
        // foo/bar.blah is an exact match on foo/bar, bar.blah is a suffix match on bar
        if (strchr(className, '/') != NULL) {
          c_match = MethodMatcher::Exact;
        } else {
          c_match = MethodMatcher::Suffix;
        }
      }
    } else {
      // got foo or foo/bar
      if (className == NULL) {
        ShouldNotReachHere();
      } else {
        // got foo or foo/bar
        if (strchr(className, '/') != NULL) {
          c_match = MethodMatcher::Prefix;
        } else if (className[0] == '\0') {
          c_match = MethodMatcher::Any;
        } else {
          c_match = MethodMatcher::Substring;
        }
      }
    }

    // each directive is terminated by , or NUL or . followed by NUL
    if (*line == ',' || *line == '\0' || (line[0] == '.' && line[1] == '\0')) {
      if (methodName == NULL) {
        methodName = "";
        if (*line != method_sep) {
          m_match = MethodMatcher::Any;
        }
      }

      EXCEPTION_MARK;
      Symbol* c_name = SymbolTable::new_symbol(className, CHECK);
      Symbol* m_name = SymbolTable::new_symbol(methodName, CHECK);
      Symbol* signature = NULL;

      BasicMatcher* bm = new BasicMatcher();
      bm->init(c_name, c_match, m_name, m_match, signature);
      add_predicate(CompileOnlyCommand, bm);
      if (PrintVMOptions) {
        tty->print("CompileOnly: compileonly ");
        lists[CompileOnlyCommand]->print_all(tty);
      }

      className = NULL;
      methodName = NULL;
    }

    line = *line == '\0' ? line : line + 1;
  }
}<|MERGE_RESOLUTION|>--- conflicted
+++ resolved
@@ -345,19 +345,9 @@
   return value;
 }
 
-<<<<<<< HEAD
-bool CompilerOracle::should_exclude(const methodHandle& method, bool& quietly) {
-  quietly = true;
-  if (lists[ExcludeCommand] != NULL) {
-    if (lists[ExcludeCommand]->match(method)) {
-      quietly = _quiet;
-      return true;
-    }
-=======
-bool CompilerOracle::should_exclude(methodHandle method) {
+bool CompilerOracle::should_exclude(const methodHandle& method) {
   if (check_predicate(ExcludeCommand, method)) {
     return true;
->>>>>>> f9d61457
   }
   if (lists[CompileOnlyCommand] != NULL) {
     return !lists[CompileOnlyCommand]->match(method);
@@ -369,13 +359,7 @@
   return (check_predicate(InlineCommand, method));
 }
 
-<<<<<<< HEAD
-// Check both DontInlineCommand and ExcludeCommand here
-// - consistent behavior for all compilers
 bool CompilerOracle::should_not_inline(const methodHandle& method) {
-=======
-bool CompilerOracle::should_not_inline(methodHandle method) {
->>>>>>> f9d61457
   return check_predicate(DontInlineCommand, method) || check_predicate(ExcludeCommand, method);
 }
 
